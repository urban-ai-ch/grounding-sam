--- conflicted
+++ resolved
@@ -75,10 +75,8 @@
         masks = self.segment(image, detections)
 
         image_tensor = torch.from_numpy(np.array(image)).permute(2, 0, 1).to(self.device)
-<<<<<<< HEAD
-=======
 
->>>>>>> 0e4fc823
+        result = torch.zeros_like(image_tensor).to(self.device)
         result = torch.any(masks.to(self.device), dim=0)
         
         ## Apply the mask
